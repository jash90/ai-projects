import { pool } from '../database/connection';
import { User, UserCreate, UserProfileUpdate, UserPasswordUpdate, UserPreferences, UserManagement, AdminStats, UserUsageStats, TokenLimitUpdate } from '../types';
import bcrypt from 'bcryptjs';
import logger from '../utils/logger';
import config from '../utils/config';

export class UserModel {
  static async query(sql: string, params: any[] = []): Promise<any> {
    return await pool.query(sql, params);
  }

  static async create(userData: UserCreate): Promise<User> {
    const { email, username, password } = userData;
    const passwordHash = await bcrypt.hash(password, 12);
    
    // Check if this is the admin user
    const isAdmin = email === config.admin.email;
    const role = isAdmin ? 'admin' : 'user';

    const query = `
      INSERT INTO users (email, username, password_hash, role, token_limit_global, token_limit_monthly, is_active)
      VALUES ($1, $2, $3, $4, $5, $6, $7)
      RETURNING id, email, username, role, token_limit_global, token_limit_monthly, is_active, created_at, updated_at
    `;

    const result = await pool.query(query, [
      email, 
      username, 
      passwordHash, 
      role,
      config.admin.default_token_limit_global,
      config.admin.default_token_limit_monthly,
      true
    ]);
    return result.rows[0];
  }

  static async findByEmail(email: string): Promise<User | null> {
    const query = `
      SELECT id, email, username, role, token_limit_global, token_limit_monthly, is_active, created_at, updated_at
      FROM users
      WHERE email = $1
    `;

    const result = await pool.query(query, [email]);
    return result.rows[0] || null;
  }

  static async findByEmailWithPassword(email: string): Promise<(User & { password_hash: string }) | null> {
    const query = `
      SELECT id, email, username, role, token_limit_global, token_limit_monthly, is_active, password_hash, created_at, updated_at
      FROM users
      WHERE email = $1
    `;

    const result = await pool.query(query, [email]);
    return result.rows[0] || null;
  }

  static async findById(id: string): Promise<User | null> {
    const query = `
      SELECT id, email, username, role, token_limit_global, token_limit_monthly, is_active, created_at, updated_at
      FROM users
      WHERE id = $1
    `;

    const result = await pool.query(query, [id]);
    return result.rows[0] || null;
  }

  static async updateById(id: string, updates: Partial<UserCreate>): Promise<User | null> {
    const fields = [];
    const values = [];
    let paramCount = 1;

    if (updates.email) {
      fields.push(`email = $${paramCount++}`);
      values.push(updates.email);
    }

    if (updates.username) {
      fields.push(`username = $${paramCount++}`);
      values.push(updates.username);
    }

    if (updates.password) {
      const passwordHash = await bcrypt.hash(updates.password, 12);
      fields.push(`password_hash = $${paramCount++}`);
      values.push(passwordHash);
    }

    if (fields.length === 0) {
      return this.findById(id);
    }

    values.push(id);
    const query = `
      UPDATE users
      SET ${fields.join(', ')}
      WHERE id = $${paramCount}
      RETURNING id, email, username, role, token_limit_global, token_limit_monthly, is_active, created_at, updated_at
    `;

    const result = await pool.query(query, values);
    return result.rows[0] || null;
  }

  static async deleteById(id: string): Promise<boolean> {
    const query = 'DELETE FROM users WHERE id = $1';
    const result = await pool.query(query, [id]);
    return result.rowCount > 0;
  }

  static async verifyPassword(password: string, hash: string): Promise<boolean> {
    return bcrypt.compare(password, hash);
  }

  static async emailExists(email: string): Promise<boolean> {
    const query = 'SELECT 1 FROM users WHERE email = $1 LIMIT 1';
    const result = await pool.query(query, [email]);
    return result.rowCount > 0;
  }

  static async usernameExists(username: string): Promise<boolean> {
    const query = 'SELECT 1 FROM users WHERE username = $1 LIMIT 1';
    const result = await pool.query(query, [username]);
    return result.rowCount > 0;
  }

  static async getProjectCount(userId: string): Promise<number> {
    const query = 'SELECT COUNT(*) as count FROM projects WHERE user_id = $1';
    const result = await pool.query(query, [userId]);
    return parseInt(result.rows[0].count, 10);
  }

  // Admin-specific methods
  static async getAllUsersForAdmin(): Promise<UserManagement[]> {
    const query = `
      SELECT * FROM user_management_view
      ORDER BY created_at DESC
    `;
    
    const result = await pool.query(query);
    return result.rows;
  }

  static async getUserStatsById(userId: string): Promise<UserUsageStats | null> {
    const query = `
      SELECT
        u.id as user_id,
        u.email,
        u.username,
        u.token_limit_global,
        u.token_limit_monthly,
        COALESCE(SUM(tu.total_tokens)::BIGINT, 0) as total_tokens,
        COALESCE(SUM(CASE
          WHEN tu.created_at >= DATE_TRUNC('month', CURRENT_TIMESTAMP AT TIME ZONE 'UTC')
          THEN tu.total_tokens
          ELSE 0
        END)::BIGINT, 0) as monthly_tokens,
        COALESCE(SUM(tu.estimated_cost), 0) as total_cost,
        COALESCE(SUM(CASE
          WHEN tu.created_at >= DATE_TRUNC('month', CURRENT_TIMESTAMP AT TIME ZONE 'UTC')
          THEN tu.estimated_cost
          ELSE 0
        END), 0) as monthly_cost,
        COUNT(DISTINCT p.id) as project_count,
        MAX(tu.created_at) as last_active
      FROM users u
      LEFT JOIN projects p ON u.id = p.user_id
      LEFT JOIN token_usage tu ON u.id = tu.user_id
      WHERE u.id = $1
      GROUP BY u.id, u.email, u.username, u.token_limit_global, u.token_limit_monthly
    `;

    const result = await pool.query(query, [userId]);
    if (!result.rows[0]) return null;

    // Get global limits for fallback
    const globalLimits = await this.getGlobalTokenLimits();
    const row = result.rows[0];

    // Convert to proper numbers and apply fallback limits
    return {
      ...row,
      total_tokens: Number(row.total_tokens) || 0,
      monthly_tokens: Number(row.monthly_tokens) || 0,
      total_cost: Number(row.total_cost) || 0,
      monthly_cost: Number(row.monthly_cost) || 0,
      project_count: Number(row.project_count) || 0,
      // Apply fallback limits if user doesn't have specific ones
      token_limit_global: row.token_limit_global ?? globalLimits.global,
      token_limit_monthly: row.token_limit_monthly ?? globalLimits.monthly,
    };
  }

  static async getAdminStats(): Promise<AdminStats> {
    const statsQuery = `
      SELECT
        (SELECT COUNT(*) FROM users) as total_users,
        (SELECT COUNT(*) FROM users WHERE is_active = true) as active_users,
        (SELECT COUNT(*) FROM projects) as total_projects,
<<<<<<< HEAD
        (SELECT COALESCE(SUM(jsonb_array_length(messages)), 0) FROM conversations) as total_messages,
        (SELECT COALESCE(SUM(total_tokens), 0) FROM token_usage) as total_tokens_used,
=======
        (SELECT COUNT(*) FROM messages) as total_messages,
        (SELECT COALESCE(SUM(total_tokens)::BIGINT, 0) FROM token_usage) as total_tokens_used,
>>>>>>> fe5f5355
        (SELECT COALESCE(SUM(estimated_cost), 0) FROM token_usage) as total_cost,
        (SELECT COALESCE(SUM(total_tokens)::BIGINT, 0) FROM token_usage WHERE created_at >= DATE_TRUNC('month', CURRENT_TIMESTAMP AT TIME ZONE 'UTC')) as monthly_tokens,
        (SELECT COALESCE(SUM(estimated_cost), 0) FROM token_usage WHERE created_at >= DATE_TRUNC('month', CURRENT_TIMESTAMP AT TIME ZONE 'UTC')) as monthly_cost
    `;

    const topUsersQuery = `
      SELECT
        u.id as user_id,
        u.email,
        u.username,
        COALESCE(SUM(tu.total_tokens)::BIGINT, 0) as total_tokens,
        COALESCE(SUM(CASE
          WHEN tu.created_at >= DATE_TRUNC('month', CURRENT_TIMESTAMP AT TIME ZONE 'UTC')
          THEN tu.total_tokens
          ELSE 0
        END)::BIGINT, 0) as monthly_tokens,
        COALESCE(SUM(tu.estimated_cost), 0) as total_cost,
        COALESCE(SUM(CASE
          WHEN tu.created_at >= DATE_TRUNC('month', CURRENT_TIMESTAMP AT TIME ZONE 'UTC')
          THEN tu.estimated_cost
          ELSE 0
        END), 0) as monthly_cost,
        COUNT(DISTINCT p.id) as project_count,
        MAX(tu.created_at) as last_active
      FROM users u
      LEFT JOIN projects p ON u.id = p.user_id
      LEFT JOIN token_usage tu ON u.id = tu.user_id
      GROUP BY u.id, u.email, u.username
      ORDER BY total_tokens DESC
      LIMIT 10
    `;

    const [statsResult, topUsersResult] = await Promise.all([
      pool.query(statsQuery),
      pool.query(topUsersQuery)
    ]);

    return {
      ...statsResult.rows[0],
      top_users: topUsersResult.rows
    };
  }

  static async updateTokenLimits(updates: TokenLimitUpdate): Promise<boolean> {
    try {
      if (updates.user_id) {
        // Update specific user limits
        const fields = [];
        const values = [];
        let paramCount = 1;

        if (updates.global_limit !== undefined) {
          fields.push(`token_limit_global = $${paramCount++}`);
          values.push(updates.global_limit);
        }

        if (updates.monthly_limit !== undefined) {
          fields.push(`token_limit_monthly = $${paramCount++}`);
          values.push(updates.monthly_limit);
        }

        if (fields.length > 0) {
          values.push(updates.user_id);
          const query = `
            UPDATE users
            SET ${fields.join(', ')}
            WHERE id = $${paramCount}
          `;
          
          await pool.query(query, values);
        }
      } else {
        // Update global defaults
        if (updates.global_limit !== undefined) {
          await pool.query(
            'UPDATE global_token_limits SET limit_value = $1, updated_at = CURRENT_TIMESTAMP WHERE limit_type = $2',
            [updates.global_limit, 'global']
          );
        }

        if (updates.monthly_limit !== undefined) {
          await pool.query(
            'UPDATE global_token_limits SET limit_value = $1, updated_at = CURRENT_TIMESTAMP WHERE limit_type = $2',
            [updates.monthly_limit, 'monthly']
          );
        }
      }

      return true;
    } catch (error) {
      console.error('Error updating token limits:', error);
      return false;
    }
  }

  static async toggleUserStatus(userId: string, isActive: boolean): Promise<boolean> {
    const query = `
      UPDATE users
      SET is_active = $1, updated_at = CURRENT_TIMESTAMP
      WHERE id = $2
    `;

    const result = await pool.query(query, [isActive, userId]);
    return result.rowCount > 0;
  }

  static async getGlobalTokenLimits(): Promise<{ global: number; monthly: number }> {
    const query = `
      SELECT limit_type, limit_value
      FROM global_token_limits
      WHERE limit_type IN ('global', 'monthly')
    `;

    const result = await pool.query(query);
    const limits = { global: 1000000, monthly: 100000 }; // defaults

    result.rows.forEach(row => {
      limits[row.limit_type as 'global' | 'monthly'] = row.limit_value;
    });

    return limits;
  }

  static async logAdminActivity(adminUserId: string, actionType: string, targetUserId?: string, details?: any): Promise<void> {
    const query = `
      INSERT INTO admin_activity_log (admin_user_id, action_type, target_user_id, details)
      VALUES ($1, $2, $3, $4)
    `;

    await pool.query(query, [adminUserId, actionType, targetUserId, JSON.stringify(details)]);
  }

  /**
   * Token limit check result with detailed usage information
   */
  static async checkTokenLimit(userId: string, tokensToUse: number): Promise<{
    allowed: boolean;
    currentUsage: {
      totalTokens: number;
      monthlyTokens: number;
    };
    limits: {
      globalLimit: number;
      monthlyLimit: number;
    };
    remaining: {
      global: number;
      monthly: number;
    };
  }> {
    const user = await this.findById(userId);
    if (!user) {
      throw new Error(`User not found: ${userId}`);
    }

    if (!user.is_active) {
      const { createUserInactiveError } = await import('../utils/errors');
      throw createUserInactiveError(userId);
    }

    // Get user's current usage with FOR UPDATE to prevent race conditions
    // Using advisory lock pattern for better concurrency
    const usageQuery = `
      SELECT
        COALESCE(SUM(total_tokens)::BIGINT, 0) as total_tokens,
        COALESCE(SUM(CASE
          WHEN created_at >= DATE_TRUNC('month', CURRENT_TIMESTAMP AT TIME ZONE 'UTC')
          THEN total_tokens
          ELSE 0
        END)::BIGINT, 0) as monthly_tokens
      FROM token_usage
      WHERE user_id = $1
    `;

    const usageResult = await pool.query(usageQuery, [userId]);
    const { total_tokens, monthly_tokens } = usageResult.rows[0];

    // Safely convert database values to numbers
    // Using Number() for cleaner conversion with explicit fallback
    const totalTokensNum = Number(total_tokens) || 0;
    const monthlyTokensNum = Number(monthly_tokens) || 0;

    // Validate that conversions produced valid numbers
    if (!Number.isFinite(totalTokensNum) || !Number.isFinite(monthlyTokensNum)) {
      logger.error('Invalid token usage values from database', {
        userId,
        total_tokens,
        monthly_tokens,
        totalTokensNum,
        monthlyTokensNum
      });
      throw new Error('Invalid token usage data');
    }

    // Get global limits if user doesn't have specific limits
    const globalLimits = await this.getGlobalTokenLimits();
    const globalLimit = user.token_limit_global ?? globalLimits.global;
    const monthlyLimit = user.token_limit_monthly ?? globalLimits.monthly;

    // Calculate remaining tokens
    const remainingGlobal = globalLimit > 0 ? Math.max(0, globalLimit - totalTokensNum) : Infinity;
    const remainingMonthly = monthlyLimit > 0 ? Math.max(0, monthlyLimit - monthlyTokensNum) : Infinity;

    const result = {
      allowed: true,
      currentUsage: {
        totalTokens: totalTokensNum,
        monthlyTokens: monthlyTokensNum
      },
      limits: {
        globalLimit,
        monthlyLimit
      },
      remaining: {
        global: remainingGlobal === Infinity ? -1 : remainingGlobal,
        monthly: remainingMonthly === Infinity ? -1 : remainingMonthly
      }
    };

    // Check global limit
    if (globalLimit > 0 && totalTokensNum + tokensToUse > globalLimit) {
      const { createTokenLimitError } = await import('../utils/errors');
      throw createTokenLimitError('global', totalTokensNum, globalLimit, tokensToUse);
    }

    // Check monthly limit
    if (monthlyLimit > 0 && monthlyTokensNum + tokensToUse > monthlyLimit) {
      const { createTokenLimitError } = await import('../utils/errors');
      throw createTokenLimitError('monthly', monthlyTokensNum, monthlyLimit, tokensToUse);
    }

    return result;
  }

  /**
   * Get current token usage for a user (without throwing)
   */
  static async getTokenUsage(userId: string): Promise<{
    totalTokens: number;
    monthlyTokens: number;
    limits: {
      globalLimit: number;
      monthlyLimit: number;
    };
    percentUsed: {
      global: number;
      monthly: number;
    };
  }> {
    const user = await this.findById(userId);
    if (!user) {
      throw new Error(`User not found: ${userId}`);
    }

    const usageQuery = `
      SELECT
        COALESCE(SUM(total_tokens)::BIGINT, 0) as total_tokens,
        COALESCE(SUM(CASE
          WHEN created_at >= DATE_TRUNC('month', CURRENT_TIMESTAMP AT TIME ZONE 'UTC')
          THEN total_tokens
          ELSE 0
        END)::BIGINT, 0) as monthly_tokens
      FROM token_usage
      WHERE user_id = $1
    `;

    const usageResult = await pool.query(usageQuery, [userId]);
    const { total_tokens, monthly_tokens } = usageResult.rows[0];

    const totalTokensNum = Number(total_tokens) || 0;
    const monthlyTokensNum = Number(monthly_tokens) || 0;

    const globalLimits = await this.getGlobalTokenLimits();
    const globalLimit = user.token_limit_global ?? globalLimits.global;
    const monthlyLimit = user.token_limit_monthly ?? globalLimits.monthly;

    return {
      totalTokens: totalTokensNum,
      monthlyTokens: monthlyTokensNum,
      limits: {
        globalLimit,
        monthlyLimit
      },
      percentUsed: {
        global: globalLimit > 0 ? Math.round((totalTokensNum / globalLimit) * 100) : 0,
        monthly: monthlyLimit > 0 ? Math.round((monthlyTokensNum / monthlyLimit) * 100) : 0
      }
    };
  }

  static async updateProfile(userId: string, updates: UserProfileUpdate): Promise<User | null> {
    try {
      const fields = [];
      const values = [];
      let paramCount = 1;

      if (updates.username) {
        fields.push(`username = $${paramCount++}`);
        values.push(updates.username);
      }

      if (updates.email) {
        fields.push(`email = $${paramCount++}`);
        values.push(updates.email);
      }

      if (fields.length === 0) {
        return await this.findById(userId);
      }

      fields.push(`updated_at = CURRENT_TIMESTAMP`);
      values.push(userId);

      const query = `
        UPDATE users
        SET ${fields.join(', ')}
        WHERE id = $${paramCount}
        RETURNING id, email, username, role, token_limit_global, token_limit_monthly, is_active, created_at, updated_at
      `;

      const result = await pool.query(query, values);
      return result.rows[0] || null;
    } catch (error) {
      logger.error('Error updating user profile:', error);
      throw error;
    }
  }

  static async updatePassword(userId: string, currentPassword: string, newPassword: string): Promise<boolean> {
    try {
      // First verify current password
      const user = await this.findByIdWithPassword(userId);
      if (!user) {
        throw new Error('User not found');
      }

      const isCurrentPasswordValid = await bcrypt.compare(currentPassword, user.password_hash);
      if (!isCurrentPasswordValid) {
        throw new Error('Current password is incorrect');
      }

      // Hash new password
      const hashedNewPassword = await bcrypt.hash(newPassword, 10);

      // Update password
      const query = `
        UPDATE users
        SET password_hash = $1, updated_at = CURRENT_TIMESTAMP
        WHERE id = $2
      `;

      await pool.query(query, [hashedNewPassword, userId]);
      return true;
    } catch (error) {
      logger.error('Error updating password:', error);
      throw error;
    }
  }

  static async findByIdWithPassword(userId: string): Promise<(User & { password_hash: string }) | null> {
    try {
      const query = `
        SELECT id, email, username, password_hash, role, token_limit_global, token_limit_monthly, is_active, created_at, updated_at
        FROM users
        WHERE id = $1
      `;
      
      const result = await pool.query(query, [userId]);
      return result.rows[0] || null;
    } catch (error) {
      logger.error('Error finding user by ID with password:', error);
      throw error;
    }
  }

  static async getUserPreferences(userId: string): Promise<UserPreferences> {
    try {
      const query = `SELECT preferences FROM users WHERE id = $1`;
      const result = await pool.query(query, [userId]);

      if (result.rows[0]?.preferences) {
        return result.rows[0].preferences;
      }

      // Return default preferences if none set
      return {
        theme: 'system',
        notifications_enabled: true,
        email_notifications: true
      };
    } catch (error) {
      logger.error('Error getting user preferences:', error);
      throw error;
    }
  }

  static async updateUserPreferences(userId: string, preferences: UserPreferences): Promise<UserPreferences> {
    try {
      const query = `
        UPDATE users
        SET preferences = $2, updated_at = NOW()
        WHERE id = $1
        RETURNING preferences
      `;
      const result = await pool.query(query, [userId, JSON.stringify(preferences)]);

      if (result.rows[0]?.preferences) {
        logger.info(`User ${userId} preferences updated:`, preferences);
        return result.rows[0].preferences;
      }

      return preferences;
    } catch (error) {
      logger.error('Error updating user preferences:', error);
      throw error;
    }
  }
}<|MERGE_RESOLUTION|>--- conflicted
+++ resolved
@@ -12,7 +12,7 @@
   static async create(userData: UserCreate): Promise<User> {
     const { email, username, password } = userData;
     const passwordHash = await bcrypt.hash(password, 12);
-    
+
     // Check if this is the admin user
     const isAdmin = email === config.admin.email;
     const role = isAdmin ? 'admin' : 'user';
@@ -24,9 +24,9 @@
     `;
 
     const result = await pool.query(query, [
-      email, 
-      username, 
-      passwordHash, 
+      email,
+      username,
+      passwordHash,
       role,
       config.admin.default_token_limit_global,
       config.admin.default_token_limit_monthly,
@@ -139,7 +139,7 @@
       SELECT * FROM user_management_view
       ORDER BY created_at DESC
     `;
-    
+
     const result = await pool.query(query);
     return result.rows;
   }
@@ -196,20 +196,15 @@
 
   static async getAdminStats(): Promise<AdminStats> {
     const statsQuery = `
-      SELECT
-        (SELECT COUNT(*) FROM users) as total_users,
-        (SELECT COUNT(*) FROM users WHERE is_active = true) as active_users,
-        (SELECT COUNT(*) FROM projects) as total_projects,
-<<<<<<< HEAD
-        (SELECT COALESCE(SUM(jsonb_array_length(messages)), 0) FROM conversations) as total_messages,
-        (SELECT COALESCE(SUM(total_tokens), 0) FROM token_usage) as total_tokens_used,
-=======
-        (SELECT COUNT(*) FROM messages) as total_messages,
-        (SELECT COALESCE(SUM(total_tokens)::BIGINT, 0) FROM token_usage) as total_tokens_used,
->>>>>>> fe5f5355
-        (SELECT COALESCE(SUM(estimated_cost), 0) FROM token_usage) as total_cost,
-        (SELECT COALESCE(SUM(total_tokens)::BIGINT, 0) FROM token_usage WHERE created_at >= DATE_TRUNC('month', CURRENT_TIMESTAMP AT TIME ZONE 'UTC')) as monthly_tokens,
-        (SELECT COALESCE(SUM(estimated_cost), 0) FROM token_usage WHERE created_at >= DATE_TRUNC('month', CURRENT_TIMESTAMP AT TIME ZONE 'UTC')) as monthly_cost
+        SELECT
+                (SELECT COUNT(*) FROM users) as total_users,
+                (SELECT COUNT(*) FROM users WHERE is_active = true) as active_users,
+                (SELECT COUNT(*) FROM projects) as total_projects,
+                (SELECT COALESCE(SUM(jsonb_array_length(messages)), 0) FROM conversations) as total_messages,
+                (SELECT COALESCE(SUM(total_tokens)::BIGINT, 0) FROM token_usage) as total_tokens_used,
+                (SELECT COALESCE(SUM(estimated_cost), 0) FROM token_usage) as total_cost,
+                (SELECT COALESCE(SUM(total_tokens), 0) FROM token_usage WHERE created_at >= DATE_TRUNC('month', CURRENT_DATE)) as monthly_tokens,
+                (SELECT COALESCE(SUM(estimated_cost), 0) FROM token_usage WHERE created_at >= DATE_TRUNC('month', CURRENT_DATE)) as monthly_cost
     `;
 
     const topUsersQuery = `
@@ -275,7 +270,7 @@
             SET ${fields.join(', ')}
             WHERE id = $${paramCount}
           `;
-          
+
           await pool.query(query, values);
         }
       } else {
@@ -573,7 +568,7 @@
         FROM users
         WHERE id = $1
       `;
-      
+
       const result = await pool.query(query, [userId]);
       return result.rows[0] || null;
     } catch (error) {
