--- conflicted
+++ resolved
@@ -42,33 +42,33 @@
   const { projectId } = useParams<{ projectId: string }>()
   const navigate = useNavigate()
   const isMobile = useIsMobile()
-  
+
   const { currentProject, fetchProject, isLoading: isLoadingProject } = useProjects()
   const { agents, fetchAgents } = useAgents()
   const { } = useFiles()
-  
+
   // PWA features
-  const { 
-    isOffline, 
-    isInstalled, 
-    canInstall, 
-    install, 
-    share, 
-    vibrate 
+  const {
+    isOffline,
+    isInstalled,
+    canInstall,
+    install,
+    share,
+    vibrate
   } = usePWAFeatures()
-  
-  const { 
-    offlineFiles, 
-    pendingUploads, 
-    hasOfflineFiles, 
-    hasPendingUploads 
+
+  const {
+    offlineFiles,
+    pendingUploads,
+    hasOfflineFiles,
+    hasPendingUploads
   } = useOfflineFiles()
-  
+
   const [selectedAgent, setSelectedAgent] = useState<Agent | null>(null)
   const [selectedFile, setSelectedFile] = useState<FileType | null>(null)
   const [leftPanelCollapsed, setLeftPanelCollapsed] = useState(isMobile)
   const [rightPanelCollapsed, setRightPanelCollapsed] = useState(isMobile)
-  
+
   // Mobile-specific states
   const [mobileView, setMobileView] = useState<MobileView>('chat')
   const [mobileMenuOpen, setMobileMenuOpen] = useState(false)
@@ -131,7 +131,7 @@
   const handleMobileViewChange = (view: MobileView) => {
     setMobileView(view)
     setMobileMenuOpen(false)
-    
+
     // Haptic feedback on mobile
     if (isMobile) {
       vibrate(50)
@@ -140,13 +140,13 @@
 
   const handleShareProject = async () => {
     if (!currentProject) return
-    
+
     const shareData = {
       title: `AI Projects - ${currentProject.name}`,
       text: currentProject.description || 'Check out this AI project!',
       url: window.location.href
     }
-    
+
     const success = await share(shareData)
     if (success && isMobile) {
       vibrate([100, 50, 100])
@@ -688,13 +688,8 @@
         </div>
 
         {/* Center Panel - Chat */}
-<<<<<<< HEAD
-        <div className="flex-1 flex flex-col">
+        <div className="flex-1 flex flex-col min-w-0">
           <ThreadChat
-=======
-        <div className="flex-1 flex flex-col min-w-0">
-          <Chat
->>>>>>> f721c5d2
             project={currentProject}
             agent={selectedAgent}
             onToggleSidebar={() => setLeftPanelCollapsed(!leftPanelCollapsed)}
